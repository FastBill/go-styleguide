# Go Styleguide at FastBill <!-- omit in toc --> 

This serves as a supplement to [Effective Go](https://golang.org/doc/effective_go.html) and the [Go Wiki](https://github.com/golang/go/wiki/CodeReviewComments), based on [github.com/bahlo/go-styleguide](https://github.com/bahlo/go-styleguide) by Arne Bahlo and our experience building Go services and modules.

## Table of contents <!-- omit in toc --> 

- [Errors And Logs](#errors-and-logs)
	- [Consistent Message Format](#consistent-message-format)
	- [Add Context to Errors](#add-context-to-errors)
	- [Visually Group Error Handling for a Function](#visually-group-error-handling-for-a-function)
	- [Keep (Shared) Errors In a Separate File](#keep-shared-errors-in-a-separate-file)
	- [Use Structured Logging](#use-structured-logging)
- [Dependency Management](#dependency-management)
	- [Use Go Modules](#use-go-modules)
	- [Use Semantic Versioning](#use-semantic-versioning)
	- [Go Modules and Docker](#go-modules-and-docker)
	- [Go Modules and Private Git Repositories](#go-modules-and-private-git-repositories)
- [Avoid Global Variables](#avoid-global-variables)
- [Testing](#testing)
	- [Use Testify as Assertion Library](#use-testify-as-assertion-library)
	- [Use Sub-Tests to Structure Functional Tests](#use-sub-tests-to-structure-functional-tests)
	- [Use Table Driven Tests](#use-table-driven-tests)
	- [Avoid Unnecessary Mocks](#avoid-unnecessary-mocks)
	- [Avoid DeepEqual](#avoid-deepequal)
	- [Avoid Testing Unexported Functions](#avoid-testing-unexported-functions)
	- [Avoid "_test" Packages](#avoid-_test-packages)
	- [Add Examples to Your Test Files to Demonstrate Usage](#add-examples-to-your-test-files-to-demonstrate-usage)
- [Use Linters](#use-linters)
	- [Properly Refactor When Fixing Complexity Warnings](#properly-refactor-when-fixing-complexity-warnings)
- [Use Meaningful Variable Names](#use-meaningful-variable-names)
	- [Not Too Short](#not-too-short)
	- [Not Too Long](#not-too-long)
- [Favour Pure Functions](#favour-pure-functions)
- [Keep Interfaces Small](#keep-interfaces-small)
- [Don't Under-Package](#dont-under-package)
- [Handle Signals](#handle-signals)
- [Structure Import Statements](#structure-import-statements)
- [Avoid Naked Return](#avoid-naked-return)
- [Avoid Empty Interface](#avoid-empty-interface)
- [Order Functions Top-Down](#order-functions-top-down)
- [Avoid Helper/Util](#avoid-helperutil)
- [Structs](#structs)
	- [Use Named Structs](#use-named-structs)
	- [Avoid "new" Keyword](#avoid-new-keyword)
	- [Anonymous Structs Are Ok for JSON Parsing](#anonymous-structs-are-ok-for-json-parsing)
	- [Consider providing a "Constructor"](#consider-providing-a-constructor)
- [Packages/SDKs](#packagessdks)
	- [Return the Error](#return-the-error)
	- [Return a Struct on Setup](#return-a-struct-on-setup)
	- [Provide an Interface and a Mock for Optional Use](#provide-an-interface-and-a-mock-for-optional-use)
	- [Extend Interface When Embedding Structs](#extend-interface-when-embedding-structs)
- [Consistent Header Naming](#consistent-header-naming)


## Errors And Logs

### Consistent Message Format
Error messages should start with a lowercase letter and should not end with a `.`. See [Wiki page on Errors](https://github.com/golang/go/wiki/Errors) for reference. For consistency the same logic should be applied for log messages and for error messages in custom error structs.

**Don't:**
```go
logger.Print("Something went wrong.")
ReadFailError := errors.New("Failed to read file")
```

**Do:**
```go
logger.Print("something went wrong")
ErrReadFailed := errors.New("failed to read file")
```

### Add Context to Errors

**Don't:**
```go
file, err := os.Open("foo.txt")
if err != nil {
	return err
}
```
Using the approach above can lead to unclear error messages because of missing context, especially as the error might travel up the function chain before being logged for example.

**Do:**
```go
fileName := "foo.txt"
file, err := os.Open(fileName)
if err != nil {
	return fmt.Errorf("opening %v failed: %w", fileName, err)
}
```
See [the official blog post](https://blog.golang.org/go1.13-errors) for more details on the new error wrapping introduced in Go 1.13.

As a general rule you should always add context to your errors via `fmt.Errorf`. This way you build up a good "text trace" as the error travels up the stack, e.g. `failed to create new account: failed to save API credentials to DB: connection error`.

Adding additional properties like `fileName` in the example above is optional as it sometimes just leads to duplication. Many Go errors (like errors from parsing) already contain all the necessary information (besides the context).

### Visually Group Error Handling for a Function
**Don't:**
```go
err := myFunction()

if err == ErrNotFound {
	return httperrors.New(http.StatusNotFound, err)
}

if err != nil {
	return err
}
```

**Do:**
```go
err := myFunction()
if err == ErrNotFound {
	return httperrors.New(http.StatusNotFound, err)
} else if err != nil {
	return err
}
```

Although the `else` statement is not logically necessary it helps to keep all the error handling for the error returned by `myFunction` tightly grouped together so the function and its error handling constitute one visual unit.

### Keep (Shared) Errors In a Separate File
If your package consists of multiple files consider putting all custom errors and error variables for that package into a separate file called `error.go`. That way they are easy to find and can be reused by other developers or your future self.

This is particularly important if an error variable is used in multiple files of the package, e.g. this standard one from a repository package:
```go
var ErrNotFound = errors.New("entity not found")
```

### Use Structured Logging

**Don't:**
```go
log.Printf("listening on :%d", port)
http.ListenAndServe(fmt.Sprintf(":%d", port), nil)
// 2017/07/29 13:05:50 Listening on :80
```

**Do:**
```go
import "github.com/sirupsen/logrus"
// ...

logger.WithField("port", port).Info("server is listening")
http.ListenAndServe(fmt.Sprintf(":%d", port), nil)
// {"level":"info","msg":"Server is listening","port":"7000","time":"2017-12-24T13:25:31+01:00"}
```

This is a harmless example, but using structured logging makes debugging and log
parsing easier.

## Dependency Management

### Use Go Modules
Use the new dependency management that was introduced with Go 1.13. See (the official blog posts)[https://blog.golang.org/using-go-modules] for more information. Include the `go.mod` and `go.sum` file in your source code management (e.g. git).

### Use Semantic Versioning
Since Go Modules can handle versions, tag your packages using [Semantic Versioning](http://semver.org).  
The git tag for your go package should have the format `v<major>.<minor>.<patch>`, e.g., `v1.0.1`.

### Go Modules and Docker
<<<<<<< HEAD
If you are working with Docker you can safe yourself some trouble by using the Go modules in vendored mode. By default Go will keep all your third party libraries in one place (e.g. `~/go/pkg/mod`). When building a Docker image, Docker is not allowed to access anything outside of the current scope (the application directory). That means it will not be able to access and include the external Go modules when building the image. You can force Go to make a copy of the dependencies in a folder called `vendor` in the application directory. This is done by running `go mod vendor`.  
Since Go 1.14 all other Go commands (go test, go build, ...) will automatically use the the `vendor` folder if it exists. No need to explicitly set `-mod=vendor` anymore.
=======
If you are working with Docker you can save yourself some trouble by using the Go modules in vendored mode. By default Go will keep all your third party libraries in one place (e.g. `~/go/pkg/mod`). When building a Docker image, Docker is not allowed to access anything outside of the current scope (the application directory). That means it will not be able to access and include the external Go modules when building the image. You can force Go to make a copy of the dependencies in a folder called `vendor` in the application directory. This is done by running `go mod vendor`.  
⚠️ All other Go commands (go test, go build, ...) will only respect and use the the existing `vendor` folder if they are passed the flag `-mod=vendor`. That means the flag needs to be added to all the Go commands in the Dockerfile.
>>>>>>> 0157f064

### Go Modules and Private Git Repositories
Currently the Go dependency management does not support fetching packages via ssh instead of https. But for many private repositories (e.g. on-premise GitLab) ssh is the only option to fetch the code without manually entering the password or generating some special https URLs that include authentication tokens. A lot of the discussion around this is collected in [this GitHub Issue](https://github.com/golang/go/issues/29953).

There is no really nice way to deal with this issue at the moment. We recommend to add the following to your global `.gitconfig` file to change the URLs used when checking out the private repositories.
```
[url "ssh://git@git.yourcompany.com/"]
    insteadOf = https://git.yourcompany.com/
```
⚠️ The caveat here is that this has to be done by all developers and in all CI pipelines that fetch the modules etc. In a CI script the following can be used to make the addition to the git config file.
```
echo -e "[url \"ssh://git@git.yourcompany.com/\"]\n\tinsteadOf = https://git.yourcompany.com/" > ~/.gitconfig'
```

By default Go tries to fetch modules from the official Go Proxy server. In that process the names of your private packages will be sent to Google, see [proxy.golang.org/privacy](https://proxy.golang.org/privacy). To avoid that you can exclude domains from being fetched via the proxy using the `GOPRIVATE` variable. To apply it for all the Go commands you run locally, use this command:
```
go env -w GOPRIVATE=git.yourcompany.com
```
Remember to also apply this environment variable in CI pipelines.

## Avoid Global Variables

**Don't:**
```go
var db *sql.DB

func main() {
	db = // ...
	http.HandleFunc("/drop", DropHandler)
	// ...
}

func DropHandler(w http.ResponseWriter, r *http.Request) {
	db.Exec("DROP DATABASE prod")
}
```

Global variables make testing and readability hard and every method has access
to them (even those, that don't need it).

**Do:**
```go
func main() {
	db := // ...
	handlers := Handlers{DB: db}
	http.HandleFunc("/drop", handlers.DropHandler)
	// ...
}

type Handlers struct {
	DB *sql.DB
}

func (h *Handlers) DropHandler(w http.ResponseWriter, r *http.Request) {
	h.DB.Exec("DROP DATABASE prod")
}
```
Use structs to encapsulate the variables and make them available only to those functions that actually need them by making them methods implemented for that struct.

If you really need global variables or constants, e.g., for defining errors or string constants, put them at the top of your file.

**Don't:**
```go
import "xyz"

func someFunc() {
	//...
}

const route = "/some-route"

func someOtherFunc() {
	// usage of route
}

var NotFoundErr = errors.New("not found")

func yetAnotherFunc() {
	// usage of NotFoundErr
}
```

**Do:**
```go
import "xyz"

const route = "/some-route"

var NotFoundErr = errors.New("not found")

func someFunc() {
	//...
}

func someOtherFunc() {
	// usage of route
}

func yetAnotherFunc() {
	// usage of NotFoundErr
}
```


## Testing

### Use Testify as Assertion Library
Using an assertion library makes your tests more readable, requires less code and provides consistent error output. [Testify](https://github.com/stretchr/testify) is a powerful assertion library that contains a lot of nice helpers.

**Don't:**
```go
func TestAdd(t *testing.T) {
	actual := 2 + 2
	expected := 4
	if (actual != expected) {
		t.Errorf("Expected %d, but got %d", expected, actual)
	}
}
```

**Do:**
```go
import "github.com/stretchr/testify/require"

func TestAdd(t *testing.T) {
	actual := 2 + 2
	expected := 4
	require.Equal(t, expected, actual)
}
```
Prefer the use of `require` instead of `assert`. With `require` the test execution is stopped in case the assertion fails which is usually the better choice than to continue with the next test that might also fail due to a follow up error and cause a confusing error message.

**Don't:**
```go
import "github.com/stretchr/testify/require"

func TestMyHandler(t *testing.T) {
	err := MyHandler()
	assert.Error(t, err)
	assert.Equal(t, http.StatusNotFound, err.(*httperrors.HTTPError).StatusCode)
	// the second assertion would be executed and even if the first assert was not successful
	// and it would result in:
	// "panic: interface conversion: error is nil, not *httperrors.HTTPError"
}
```

**Do:**
```go
import (
	"github.com/stretchr/testify/require"
)

func TestMyHandler(t *testing.T) {
	err := MyHandler()
	require.Error(t, err) {
	require.Equal(t, http.StatusNotFound, err.(*httperrors.HTTPError).StatusCode)
	// the second assertion will not be executed if the first one fails
}
```

### Use Sub-Tests to Structure Functional Tests
**Don't:**
```go
func TestSomeFunctionSuccess(t *testing.T) {
	// ...
}

func TestSomeFunctionWrongInput(t *testing.T) {
	// ...
}
```

**Do:**
```go
func TestSomeFunction(t *testing.T) {
	t.Run("success", func(t *testing.T){
		//...
	})
	
	t.Run("wrong input", func(t *testing.T){
		//...
	})
}
```

### Use Table Driven Tests

**Don't:**
```go
func TestAdd(t *testing.T) {
	assert.Equal(t, 1+1, 2)
	assert.Equal(t, 1+-1, 0)
	assert.Equal(t, 1, 0, 1)
	assert.Equal(t, 0, 0, 0)
}
```

The above approach looks simpler, but it's much harder to find a failing case,
especially when having hundreds of cases.

**Do:**
```go
func TestAdd(t *testing.T) {
	cases := []struct {
		A, B, Expected int
	}{
		{1, 1, 2},
		{1, -1, 0},
		{1, 0, 1},
		{0, 0, 0},
	}

	for _, tc := range cases {
		t.Run(fmt.Sprintf("%d + %d", tc.A, tc.B), func(t *testing.T) {
			assert.Equal(t, t.Expected, tc.A+tc.B)
		})
	}
}
```

Using table driven tests in combination with sub-tests gives you direct insight
about which case is failing and which cases are tested.
– [Mitchell Hashimoto at GopherCon 2017](https://youtu.be/8hQG7QlcLBk?t=7m34s)

### Avoid Unnecessary Mocks

**Don't:**
```go
func TestRun(t *testing.T) {
	mockConn := new(MockConn)
	run(mockConn)
}
```

**Do:**
```go
func TestRun(t *testing.T) {
	ln, err := net.Listen("tcp", "127.0.0.1:0")
	t.AssertNil(t, err)

	var server net.Conn
	go func() {
		defer ln.Close()
		server, err := ln.Accept()
		t.AssertNil(t, err)
	}()

	client, err := net.Dial("tcp", ln.Addr().String())
	t.AssertNil(err)

	run(client)
}
```

Only use mocks if not otherwise possible, favor real implementations.
– [Mitchell Hashimoto at GopherCon 2017](https://youtu.be/8hQG7QlcLBk?t=26m51s)

### Avoid DeepEqual

**Don't:**
```go
type myType struct {
	id         int
	name       string
	irrelevant []byte
}

func TestSomething(t *testing.T) {
	actual := &myType{/* ... */}
	expected := &myType{/* ... */}
	assert.True(t, reflect.DeepEqual(expected, actual))
}
```

Instead use the [cmp module](https://github.com/google/go-cmp) or serialize the structs before comparison.
– [Mitchell Hashimoto at GopherCon 2017](https://youtu.be/8hQG7QlcLBk?t=30m45s)

### Avoid Testing Unexported Functions
Only exported functions should be tested so that packages can be more easily refactored without touching the tests as long as the public interface stays the same. Only test unexported functions if you can't access the execution path via the exported functions.

### Avoid "_test" Packages
Putting the tests of a package xy into a separate package `xy_test` makes it impossible to test any unexported functions from the package. To avoid exporting functions just for the test or writing a lot of duplicated test code that could be avoided e.g. by a table-driven test on an unexported function, put your test into the same package as the normal code. This is especially helpful when the code includes unexported functions that are run in a separate Go routine.

### Add Examples to Your Test Files to Demonstrate Usage
```go
func ExamleSomeInterface_SomeMethod(){
	instance := New()
	result, err := instance.SomeMethod()
	fmt.Println(result, err)
	// Output: someResult, <nil>
}
```
This is especially relevant for modules that are supposed to be used by multiple projects.

## Use Linters

Of course, `gofmt` is a must. Only commit formatted files.

Use the linters included in [Golangci-Lint](https://github.com/golangci/golangci-lint) to lint your projects locally and via the CI pipeline. Unfortunately a couple of nice linters like `gocyclo` are disabled by default in Golangci-Lint. To enable additional linters consistently you need to add a `.golangci.yml` file to your project. Here a recommendation:

```yml
linters:
  enable:
    - gocyclo
    - golint
    - dupl
    - interfacer
    - unconvert
    - goconst
    - gosec
    - bodyclose

run:
  deadline: 10m
  modules-download-mode: vendor

issues:
  exclude-use-default: false
  exclude-rules:
    - path: _test\.go
      linters:
        - dupl
        - goconst
        - gosec
    - linters:
        - govet
      text: 'shadow: declaration of "err" shadows declaration'
    - linters:
        - golint
      text: 'in another file for this package'

linters-settings:
  gocyclo:
    min-complexity: 10
  golint:
    min-confidence: 0
  govet:
    check-shadowing: true
```

Also tools like [goimports](https://godoc.org/golang.org/x/tools/cmd/goimports) can be used in most IDEs to format/update the import statements as you go.

### Properly Refactor When Fixing Complexity Warnings
Sometimes the linter shows a warning about cyclomatic complexity, i.e. for the example below you will see something like this:
```
warning: cyclomatic complexity 13 of function DoLotsOfThings() is high (> 10) (gocyclo)
```
When fixing this it is important to still stick to CLEAN Code principles like keeping functions on the same level and not just refactor just as much that the warning disappears.

<details>
 <summary>Example</summary>

**Example**
```go
func DoLotsOfThings(input1 []someStruct, input2 *someStruct) error {
	for _, elem := range input1 {
		if elem.Method() == "" || elem.Route() == "" {
			return errors.New("some error")
		}

		if !strings.HasPrefix(elem.Route(), input2.Name) {
			return errors.New("some error")
		}

		if elem.Handler() == nil {
			return errors.New("some error")
		}

		if input2.someFunc == nil && !elem.IsPublic() {
			return errors.New("some error")
		}

		if input2.someOtherFunc == nil {
			return errors.New("some error")
		}

		switch c := elem.(type) {
		case *SomeType1:
			c.route = strings.TrimPrefix(c.route, input2.Name)
			c.group = input2
		case *SomeType2:
			c.route = strings.TrimPrefix(c.route, input2.Name)
		default:
			return errors.New("unknown type")
		}
	}

	return nil
}
```

**Don't:**
```go
func DoLotsOfThings(input1 []someStruct, input2 *someStruct) error {
	for _, elem := range input1 {
		if elem.Method() == "" || elem.Route() == "" {
			return errors.New("some error")
		}

		if !strings.HasPrefix(elem.Route(), input2.Name) {
			return errors.New("some error")
		}

		if elem.Handler() == nil {
			return errors.New("some error")
		}

		if input2.someFunc == nil && !elem.IsPublic() {
			return errors.New("some error")
		}

		if input2.someOtherFunc == nil {
			return errors.New("some error")
		}

		err := applySettings(elem)
		if err != nil {
			return err
		}
	}

	return nil
}
```

**Do:**
```go
func DoLotsOfThings(input1 []someStruct, input2 *someStruct) error {
	for _, elem := range input1 {
		if err := validateRouteAndMethod(elem, input2); err != nil {
			return err
		}

		if err := validateFunc(elem, input2); err != nil {
			return err
		}

		if err := applySettings(elem); err != nil {
			return err
		}
	}

	return nil
}
```

</details>

## Use Meaningful Variable Names

### Not Too Short
Single-letter variable names should be used with care. They may seem more readable to you at the moment of writing but they make the code hard to understand for your colleagues and your future self.  

**Don't:**
```go
func findMax(l []int) int {
	m := l[0]
	for _, n := range l {
		if n > m {
			m = n
		}
	}
	return m
}
```

**Do:**
```go
func findMax(inputs []int) int {
	max := inputs[0]
	for _, value := range inputs {
		if value > max {
			max = value
		}
	}
	return max
}
```
Single-letter variable names are fine in the following cases.
* They are absolut standard like ...
	* `t` in tests
	* `r` and `w` in http request handlers
	* `i` for the index in a loop
* They name the receiver of a method, e.g., `func (s *someStruct) myFunction(){}`

For more guidance read [this section of Dave Chaney's blog](https://dave.cheney.net/practical-go/presentations/qcon-china.html#_identifiers).

### Not Too Long
Of course also too long variables names like `createInstanceOfMyStructFromString` should be avoided as well.

Especially unnecessary verbs in the function name should be avoided. For getters this is detailed [here](https://golang.org/doc/effective_go.html#Getters). The same should be applied for example when naming functions that retrieve data from the database.

**Don't:**
```go
repo.GetDocumentByID(123)
repo.FindDocumentByID(123)
repo.FetchDocumentByID(123)
repo.RetrieveDocumentByID(123)
```

**Do:**
```go
repo.DocumentByID(123)
```


## Favour Pure Functions

> In computer programming, a function may be considered a pure function if both of the following statements about the function hold:
> 1. The function always evaluates the same result value given the same argument value(s). The function result value cannot depend on any hidden information or state that may change while program execution proceeds or between different executions of the program, nor can it depend on any external input from I/O devices.
> 2. Evaluation of the result does not cause any semantically observable side effect or output, such as mutation of mutable objects or output to I/O devices.

– [Wikipedia](https://en.wikipedia.org/wiki/Pure_function)

**Don't:**
```go
func MarshalAndWrite(some *Thing) error {
	b, err := json.Marshal(some)
	if err != nil {
		return err
	}

	return ioutil.WriteFile("some.thing", b, 0644)
}
```

**Do:**
```go
// Marshal is a pure func (even though useless)
func Marshal(some *Thing) ([]bytes, error) {
	return json.Marshal(some)
}

// ...
```

This is obviously not possible at all times, but trying to make functions pure if possible makes the code easier to follow and to test.

## Keep Interfaces Small
If possible, rely on existing interfaces when specifying expected input arguments. Also do not make functions expect larger interfaces then they actually need to perform their task.

When you create interfaces yourself, then remember: The smaller the interfaces, the more powerful they are. If you need bigger interfaces try to use composition to build them up from smaller ones.

**Don't:**
```go
type Server interface {
	Serve() error
	String() string
	SomeOtherMethod() float64
	YetAnotherMethod() int
}

func debug(srv Server) {
	fmt.Println(srv.String())
}

func run(srv Server) {
	srv.Serve()
}
```

**Do:**
```go
type Server interface {
	Serve() error
}

func (s *Server) String() {
	// ...
}

func debug(v fmt.Stringer) {
	fmt.Println(v.String())
}

func run(srv Server) {
	srv.Serve()
}
```

## Don't Under-Package

Deleting or merging packages is far easier than splitting big ones up. When unsure if a package can be split, do it.

## Handle Signals

**Don't:**
```go
func main() {
	for {
		time.Sleep(1 * time.Second)
		ioutil.WriteFile("foo", []byte("bar"), 0644)
	}
}
```

**Do:**
```go
func main() {
	logger := // ...
	sc := make(chan os.Signal, 1)
	done := make(chan bool)

	go func() {
		for {
			select {
			case s := <-sc:
				logger.WithField("signal", s.String()).Info("Received signal, stopping application")
				done <- true
				return
			default:
				time.Sleep(1 * time.Second)
				ioutil.WriteFile("foo", []byte("bar"), 0644)
			}
		}
	}()

	signal.Notify(sc, os.Interrupt, os.Kill)
	<-done // Wait for go-routine
}
```

Handling signals allows us to gracefully stop our server, close open files and connections and therefore prevent file corruption among other things.

## Structure Import Statements

**Don't:**
```go
import (
	"encoding/json"
	"github.com/some/external/pkg"
	"fmt"
	"github.com/this-project/pkg/some-lib"
	"os"
)
```

**Do:**
```go
import (
	"encoding/json"
	"fmt"
	"os"

	"git.fastbill.com/this-project/pkg/some-lib"

	"git.fastbill.com/another-project/pkg/some-lib"
	"git.fastbill.com/yet-another-project/pkg/some-lib"
	"github.com/some/external/pkg"
	"github.com/some-other/external/pkg"
)
```

Divide imports into three groups sorted from internal to external for readability:
1. Standard library
2. Project internal packages
3. External packages (can be provided by third-party or in-house)

## Avoid Naked Return

**Don't:**
```go
func run() (n int, err error) {
	// ...
	return
}
```

**Do:**
```go
func run() (n int, err error) {
	// ...
	return n, err
}
```

Named returns are good for documentation, naked returns are bad for readability and error-prone.

## Avoid Empty Interface

**Don't:**
```go
func run(foo interface{}) {
	// ...
}
```

Empty interfaces make code more complex and unclear, avoid them where you can. With `interface{}` you do not really get the benefits of a typed language.

## Order Functions Top-Down
Arrange your functions *from top to bottom*: Helper functions are below the functions they are used in so the high level code can be read first and then the reader can dive into the details. E.g., in the main package `main(){...}` should be the first function.

**Don't:**
```go
package example

func (s *someStruct) someHelper() int {
	someOtherHelper()
	// ...
}

func (s *someStruct) ExportedFunction1 {
	s.someHelper()
	// ...
}

func someOtherHelper() string {
	// ...
}
```

**Do:**
```go
package example

func (s *someStruct) ExportedFunction1 {
	s.someHelper()
	// ...
}

func (s *someStruct) someHelper() int {
	someOtherHelper()
	// ...
}

func someOtherHelper() string {
	// ...
}
```
If two high level functions share some helper function, the helper function can be below any of the two high level functions.

## Avoid Helper/Util

Use clear names and try to avoid creating a `helper.go`, `utils.go` or even package.

## Structs
### Use Named Structs
Always include field names when instantiating it. This prevents your code from breaking in case an additional field is added to the struct.

**Don't:**
```go
params := request.Params{
	"http://example.com",
	"POST",
	map[string]string{"Authentication": "someToken"}
	someStruct,
}
```

**Do:**
```go
params := request.Params{
	URL: "http://example.com",
	Method: "POST",
	Headers: map[string]string{"Authentication": "someToken"}
	Body: someStruct,
}
```

### Avoid "new" Keyword
Using the normal syntax instead of the `new` keyword makes it more clear what is happening: a new instance of the struct is created `MyStruct{}` and we get the pointer for it with `&`.

**Don't:**
```go
s := new(MyStruct)
```

**Do:**
```go
s := &MyStruct{}
```

### Anonymous Structs Are Ok for JSON Parsing
If you need parse a JSON request and the struct you would need to create for that purpose is not used anywhere else in the application, use an anonymous struct.
This has a small performance penalty but it improves the readability because the available fields in the struct are directly visible.

```go
input := struct{
	Name string `json:"name"`
}{}

err := json.NewDecoder(req.Body).Decode(&input)
fmt.Println(input.Name)
```

### Consider providing a "Constructor"
If your struct contains fields that need to be set to properly work with it or some struct fields are generated, it makes sense to provide a constructor for your struct. The naming convention is to call the constructor `New<StructName>`.

```go
type Context struct {
	userID uint64
	accountID uint64
	requestID string
}

func NewContext(userID, accountID uint64) (*Context, error) {
	if userID == 0 || accountID == 0 {
		return errors.New("invalid arguments")
	}

	return &Context{
		userID: userID,
		accountID: accountID,
		requestID: generateRequestID(),
	}
}
```

## Packages/SDKs
### Return the Error
If possible the package should not require passing a logger, instead the functions/methods should just return the error so it can be handled by the consumer.  
**Don't:**
```go
type SDK struct {
	logger *log.Logger
}

func New(logger *log.Logger) *SDK {
	return &SDK{logger}
}

func(s *SDK) IsValid(s string) bool {
	// ...
	s.logger.Error("could not parse input")
	return false
}
```

**Do:**
```go
type SDK struct {}

func New() *SDK {
	return &SDK{}
}

func(s *SDK) Validate(s string) error {
	// ...
	return errors.New("could not parse input")
}
```

If you want to pass on the http error code that was returned from some (external or internal) service, use a specific error type like [httperrors](https://github.com/fastbill/httperrors).

**Do:**
```go
import "github.com/fastbill/httperrors"

func CallOtherService() error {
	// ...
	req.Header.Add("Authorization", "Bearer sometoken")
	resp, err := client.Do(req)
	if resp.StatusCode == http.StatusUnauthorized {
		return httperrors.New(http.StatusUnauthorized, nil)
	}
	// ...
}
```

### Return a Struct on Setup
Interfaces should be a matter of the consumer of your package. When setting up your SDK you should return a struct instead of an interface. That way the consumer can easily extend it by embedding it, adding methods etc. and then writing an interface that fits the consumers use case.  
See also [Go Wiki](https://github.com/golang/go/wiki/CodeReviewComments#interfaces).

**Don't:**
```go
type Thinger interface {
	// Foo does something cool, ...
	Foo() bool
}

type thing struct {}

func New() Thinger {
	return thing{}
}

// Foo implements Thinger#Foo
func (t thing) Foo() bool {
	// ...
}
```

**Do:**
```go
type Thinger interface { 
	Foo() bool
}

type Thing struct {}

func New() Thing {
	return Thing{}
}

// Foo does something cool, ...
func (t Thing) Foo() bool {
	// ...
}
```
As you see in the examples when returning the struct it needs to be public. But since you can always make all fields private no harm is done by this. Also note that the proper documentation should be on the methods, not on the interface definition so it shows up correctly in IDEs and the GoDocs.

### Provide an Interface and a Mock for Optional Use
To avoid code duplication in the consumer code, the package can contain an interface as shown in the example above. It is not used by the package itself, it just serves as a default interface in case the consumer does not need any customization.

Additionally if your package cannot be used "as-is" in unit tests (e.g., because it makes calls to external services) you can provide a mock implementation for the default interface in a `mock` subpackage. If you are working with [Testify Mocks](https://github.com/stretchr/testify#mock-package) it would look like this.

```go
package mock // import "github.com/name/my-sdk/mock"

import "github.com/stretchr/testify/mock"

type Thing struct {
	mock.Mock
}

func (t *Thing) Foo() bool {
	args := m.Called()
	return args.Bool(0)
}
```

To generate testify mocks for interfaces the [go-mock-gen tool](https://github.com/fastbill/go-mock-gen) can be used.

### Extend Interface When Embedding Structs
If you embed an existing struct definition in a new struct you define in your package take this in consideration when providing an interface in your package. In the example below `Service` was embedded and it fulfills the `Servicer` interface. Now the interface that abstracts `CustomService` should extend the `Servicer` interface so that if the consumer of the package that user the interface has access to both sets of methods. This of course only applies if it is known that the consumer will need both method sets. Otherwise interfaces should be kept small.

```go
type CustomService struct {
	service.Service
	field1 string
	field2 string
}

func (c *CustomService) SomeMethod() {
	// ...
}

type CustomerServicer interface {
	service.Servicer
	SomeMethod()
}
```

## Consistent Header Naming
**Don't:**
```go
r.Header.Get("authorization")
w.Header.Set("Content-type")
w.Header.Set("content-type")
w.Header.Set("content-Type")
```

**Do:**
```go
r.Header.Get("Authorization")
w.Header.Set("Content-Type")
```<|MERGE_RESOLUTION|>--- conflicted
+++ resolved
@@ -160,13 +160,8 @@
 The git tag for your go package should have the format `v<major>.<minor>.<patch>`, e.g., `v1.0.1`.
 
 ### Go Modules and Docker
-<<<<<<< HEAD
 If you are working with Docker you can safe yourself some trouble by using the Go modules in vendored mode. By default Go will keep all your third party libraries in one place (e.g. `~/go/pkg/mod`). When building a Docker image, Docker is not allowed to access anything outside of the current scope (the application directory). That means it will not be able to access and include the external Go modules when building the image. You can force Go to make a copy of the dependencies in a folder called `vendor` in the application directory. This is done by running `go mod vendor`.  
 Since Go 1.14 all other Go commands (go test, go build, ...) will automatically use the the `vendor` folder if it exists. No need to explicitly set `-mod=vendor` anymore.
-=======
-If you are working with Docker you can save yourself some trouble by using the Go modules in vendored mode. By default Go will keep all your third party libraries in one place (e.g. `~/go/pkg/mod`). When building a Docker image, Docker is not allowed to access anything outside of the current scope (the application directory). That means it will not be able to access and include the external Go modules when building the image. You can force Go to make a copy of the dependencies in a folder called `vendor` in the application directory. This is done by running `go mod vendor`.  
-⚠️ All other Go commands (go test, go build, ...) will only respect and use the the existing `vendor` folder if they are passed the flag `-mod=vendor`. That means the flag needs to be added to all the Go commands in the Dockerfile.
->>>>>>> 0157f064
 
 ### Go Modules and Private Git Repositories
 Currently the Go dependency management does not support fetching packages via ssh instead of https. But for many private repositories (e.g. on-premise GitLab) ssh is the only option to fetch the code without manually entering the password or generating some special https URLs that include authentication tokens. A lot of the discussion around this is collected in [this GitHub Issue](https://github.com/golang/go/issues/29953).
